--- conflicted
+++ resolved
@@ -6,12 +6,9 @@
 use tokio::sync::broadcast;
 use tracing::{debug, error, info, log::warn};
 
-<<<<<<< HEAD
-mod gopher;
-=======
 mod blogpost;
 mod content;
->>>>>>> d4b180f3
+mod gopher;
 mod html;
 mod project;
 mod qotd;
@@ -147,53 +144,6 @@
     }
 }
 
-<<<<<<< HEAD
-#[derive(Serialize, Clone)]
-pub struct Content {
-    pub projects: Vec<project::Project>,
-    pub index_info: serde_json::Value,
-    pub themes_info: serde_json::Value,
-}
-impl Content {
-    /// Loads all content from the `content/` directory.
-    async fn load() -> Result<Content> {
-        // Get list of all projects from `content/projects`
-        let mut projects = Vec::new();
-        let mut entries = tokio::fs::read_dir("content/projects").await.unwrap();
-        while let Some(entry) = entries.next_entry().await.unwrap() {
-            let path = entry.path();
-            if path.is_file() {
-                // Load project
-                let project: project::Project = quick_xml::de::from_reader(
-                    std::io::BufReader::new(std::fs::File::open(path)?),
-                )?;
-                info!("Loaded project: {}", project.name);
-                projects.push(project);
-            }
-        }
-        projects.sort_by_key(|p| -p.priority);
-
-        // If we disabled hidden projects, remove any with priority <= 0
-        if !CONFIG.show_hidden {
-            projects.retain(|p| p.priority > 0);
-        }
-
-        // Load index and themes info
-        let index_info =
-            serde_json::from_str(&tokio::fs::read_to_string("content/index.json").await?)?;
-        let themes_info =
-            serde_json::from_str(&tokio::fs::read_to_string("content/themes.json").await?)?;
-
-        Ok(Content {
-            projects,
-            index_info,
-            themes_info,
-        })
-    }
-}
-
-=======
->>>>>>> d4b180f3
 static CONTENT: RwLock<Content> = RwLock::new(Content {
     projects: Vec::new(),
     blog_posts: Vec::new(),
